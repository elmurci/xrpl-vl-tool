use anyhow::{Context, Result};
use ed25519_dalek::{
    Signature as Ed25519Signature, SigningKey as Ed25519SigningKey,
    VerifyingKey as Ed25519VerifyingKey, PUBLIC_KEY_LENGTH, SIGNATURE_LENGTH,
};
use ed25519_dalek::{Signer, Verifier};
use secp256k1::{
    ecdsa::Signature as Secp256k1Signature, Message, PublicKey as Secp256k1PublicKey, SecretKey,
};
use std::str;
use std::str::FromStr;

use crate::util::get_key_bytes;
use crate::util::sha512_first_half;

pub struct Ed25519Signer<S>
where
    S: Signer<ed25519::Signature>,
{
    pub signing_key: S,
}

impl<S> Ed25519Signer<S>
where
    S: Signer<ed25519::Signature>,
{
    pub fn sign(&self, str: &str) -> ed25519::Signature {
        self.signing_key.sign(str.as_bytes())
    }
}

pub struct Ed25519Verifier<V> {
    pub verifying_key: V,
}

impl<V> Ed25519Verifier<V>
where
    V: Verifier<ed25519::Signature>,
{
    pub fn verify(
        &self,
        payload: &[u8],
        signature: &ed25519::Signature,
    ) -> Result<(), ed25519::Error> {
        self.verifying_key.verify(payload, signature)
    }
}

pub fn sign(public_key_hex: &str, private_key_hex: &str, payload_bytes: &[u8]) -> Result<String> {
    let is_ed25519 = public_key_hex.starts_with("ED");
    let private_key_bytes: [u8; 32] = hex::decode(private_key_hex)
        .context("Could not decode from hex")?
        .try_into()
        .map_err(|_| anyhow::anyhow!("Private key should be 32 bytes long"))?;
    if is_ed25519 {
        let signing_key = Ed25519SigningKey::from_bytes(&private_key_bytes);
        Ok(signing_key.sign(payload_bytes).to_string())
    } else {
        let message_hash = sha512_first_half(payload_bytes)?;
<<<<<<< HEAD
        let msg = Message::from_digest_slice(message_hash.as_ref()).unwrap();
        let private_key = SecretKey::from_slice(&private_key_bytes).unwrap();
=======
        let msg = Message::from_digest_slice(message_hash.as_ref()).context("Could not get Message Hash")?;
        let private_key = SecretKey::from_slice(&private_key_bytes).context("Could not get Private Key Bytes")?;
>>>>>>> e3aeed34
        let signature = private_key.sign_ecdsa(msg).to_string().to_uppercase();
        Ok(signature)
    }
}

pub fn verify_signature(
    public_key_hex: &str,
    payload_bytes: &[u8],
    signature: &str,
) -> Result<bool> {
    let is_ed25519 = public_key_hex.starts_with("ED");
    let mut public_key_bytes = get_key_bytes(public_key_hex).context("Could not get bytes")?;
    if is_ed25519 {
        public_key_bytes.remove(0);
        let public_key: [u8; PUBLIC_KEY_LENGTH] = public_key_bytes
            .try_into()
            .map_err(|_| anyhow::anyhow!("Could not parse ed25519 public key"))?;
        let signature_bytes: [u8; SIGNATURE_LENGTH] = hex::decode(signature)
            .map_err(|e| anyhow::anyhow!("Could not decode signature: {}", e))?
            .try_into()
            .map_err(|_| anyhow::anyhow!("Could not parse signature"))?;
        let verifying_key =
            Ed25519VerifyingKey::from_bytes(&public_key).context("Invalid ED25519 Public Key")?;
        let signature = Ed25519Signature::from_bytes(&signature_bytes);
        let verifier = Ed25519Verifier { verifying_key };
        Ok(verifier.verify(payload_bytes, &signature).is_ok())
    } else {
        let public_key = Secp256k1PublicKey::from_slice(&public_key_bytes)
            .context("Invalid Secp256k1 Public Key")?;
        let message_hash = sha512_first_half(payload_bytes)?;
        let msg = Message::from_digest_slice(message_hash.as_ref())?;
        let sig = Secp256k1Signature::from_str(signature).context("Invalid Secp256k1 Signature")?;
        Ok(sig.verify(&msg, &public_key).is_ok())
    }
}

#[cfg(test)]
mod tests {
    use super::*;
    use ed25519_dalek::SigningKey;
    use rand::rngs::OsRng;
    use secp256k1::Secp256k1;

    #[tokio::test]
    async fn test_sign_and_verify_ed25519() {
        let mut csprng = OsRng;
        let signing_key: SigningKey = SigningKey::generate(&mut csprng);
        let message = "Hello, world".as_bytes();
        let public_key_hex = format!("ED{}", hex::encode(signing_key.verifying_key().to_bytes()));
        let private_key_hex = hex::encode(signing_key.to_bytes());
        let signed_message = sign(&public_key_hex, &private_key_hex, message).unwrap();
        assert!(verify_signature(&public_key_hex, message, &signed_message).unwrap());
    }

    #[tokio::test]
    async fn test_sign_and_verify_secp256k1() {
        let secp = Secp256k1::new();
        let message = "Hello, world".as_bytes();
        let (private_key, public_key) = secp.generate_keypair(&mut OsRng);
        let private_key_hex = hex::encode(private_key.secret_bytes());
        let signed_message = sign(&public_key.to_string(), &private_key_hex, message).unwrap();
        assert!(verify_signature(&public_key.to_string(), message, &signed_message).unwrap());
    }
}<|MERGE_RESOLUTION|>--- conflicted
+++ resolved
@@ -57,13 +57,10 @@
         Ok(signing_key.sign(payload_bytes).to_string())
     } else {
         let message_hash = sha512_first_half(payload_bytes)?;
-<<<<<<< HEAD
-        let msg = Message::from_digest_slice(message_hash.as_ref()).unwrap();
-        let private_key = SecretKey::from_slice(&private_key_bytes).unwrap();
-=======
-        let msg = Message::from_digest_slice(message_hash.as_ref()).context("Could not get Message Hash")?;
-        let private_key = SecretKey::from_slice(&private_key_bytes).context("Could not get Private Key Bytes")?;
->>>>>>> e3aeed34
+        let msg = Message::from_digest_slice(message_hash.as_ref())
+            .context("Could not get Message Hash")?;
+        let private_key =
+            SecretKey::from_slice(&private_key_bytes).context("Could not get Private Key Bytes")?;
         let signature = private_key.sign_ecdsa(msg).to_string().to_uppercase();
         Ok(signature)
     }
