--- conflicted
+++ resolved
@@ -33,31 +33,38 @@
         .duration_since(UNIX_EPOCH)
         .context("Could not get time")?
         .as_secs())
-<<<<<<< HEAD
-=======
 }
 
 pub fn blobs_have_no_time_gaps(mut blobs: Vec<BlobV2>) -> Result<bool> {
-
     // Sort by start date
     blobs.sort_by_key(|blob| blob.decoded_blob.as_ref().unwrap().effective.unwrap());
 
     // Early return if empty or only one blob
     if blobs.len() < 2 {
-        return Ok(true)
+        return Ok(true);
     }
 
     // Compare consecutive blobs
     for pair in blobs.windows(2) {
         let current = &pair[0];
         let next = &pair[1];
-        if next.decoded_blob.as_ref().context("Could not get Decoded Blob")?.effective.context("Could not get Effectivate date")? > current.decoded_blob.as_ref().context("Could not get Decoded Blob")?.expiration {
+        if next
+            .decoded_blob
+            .as_ref()
+            .context("Could not get Decoded Blob")?
+            .effective
+            .context("Could not get Effectivate date")?
+            > current
+                .decoded_blob
+                .as_ref()
+                .context("Could not get Decoded Blob")?
+                .expiration
+        {
             return Ok(false);
         }
     }
 
     Ok(true)
->>>>>>> e3aeed34
 }
 
 #[cfg(test)]
@@ -128,7 +135,7 @@
                 manifest: None,
                 blob: None,
                 blob_verification: None,
-            }
+            },
         ];
         assert_eq!(blobs_have_no_time_gaps(blobs).unwrap(), true);
     }
@@ -171,7 +178,7 @@
                 manifest: None,
                 blob: None,
                 blob_verification: None,
-            }
+            },
         ];
         assert_eq!(blobs_have_no_time_gaps(blobs).unwrap(), false);
     }
